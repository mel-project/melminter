[package]
name = "melminter"
version = "0.7.0"
authors = ["nullchinchilla <nullchinchilla@pm.me>"]
edition = "2018"

description = "official Melmint client"
license = "MPL-2.0"
repository = "https://github.com/themeliolabs/melminter"

# See more keys and their definitions at https://doc.rust-lang.org/cargo/reference/manifest.html

[dependencies]
themelio-nodeprot = "0.11.5"
tmelcrypt= "0.2.4"
# melpow= { git = "https://github.com/themeliolabs/themelio-core" }
structopt= "0.3.26"
tracing-subscriber = "0.3.15"
log= "0.4.17"
tracing= "0.1.35"
# smolscale= "0.3.20"
smol= "1.2.5"
anyhow= "1.0.58"
serde={ version = "1.0.140", features = ["derive"] } 
serde_json= "1.0.82"
hex= "0.4.3"
surf={ version = "2.3.2", features = ["h1-client-rustls"], default-features = false }
<<<<<<< HEAD
stdcode = "0.1.10"
themelio-stf = "0.11.4"
melwallet-client= "0.6.7"
=======
stdcode = "0.1.7"
themelio-stf = "0.11.4"
melwallet-client= "0.6.5"
>>>>>>> 8ea78478
num_cpus= "1.13.1"
themelio-structs = "0.2.8"
themelio-bootstrap = "0.6.1"
fastrand= "1.8.0"
prodash = { version = "18", features = ["render-tui", "render-tui-crossterm", "unit-human", "render-line", "render-line-crossterm"] }
dashmap= "5.3.4"
core_affinity = "0.5.10"
env_logger = "0.9.0"
dirs = "4.0.0"
tap = "1.0.1"
scopeguard = "1.1.0"
melpow = "0.1.1"<|MERGE_RESOLUTION|>--- conflicted
+++ resolved
@@ -1,6 +1,6 @@
 [package]
 name = "melminter"
-version = "0.7.0"
+version = "0.6.5"
 authors = ["nullchinchilla <nullchinchilla@pm.me>"]
 edition = "2018"
 
@@ -25,15 +25,9 @@
 serde_json= "1.0.82"
 hex= "0.4.3"
 surf={ version = "2.3.2", features = ["h1-client-rustls"], default-features = false }
-<<<<<<< HEAD
 stdcode = "0.1.10"
 themelio-stf = "0.11.4"
 melwallet-client= "0.6.7"
-=======
-stdcode = "0.1.7"
-themelio-stf = "0.11.4"
-melwallet-client= "0.6.5"
->>>>>>> 8ea78478
 num_cpus= "1.13.1"
 themelio-structs = "0.2.8"
 themelio-bootstrap = "0.6.1"
