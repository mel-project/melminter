--- conflicted
+++ resolved
@@ -1,14 +1,10 @@
 use std::{
-<<<<<<< HEAD
     collections::BTreeMap,
     net::{SocketAddr, SocketAddrV4},
     path::Path,
     str::FromStr,
     sync::Arc,
     time::Duration,
-=======
-    collections::BTreeMap, path::Path, sync::Arc, time::Duration,
->>>>>>> 2401930b
 };
 
 use anyhow::Context;
@@ -39,14 +35,11 @@
 
 async fn wallet_sync_loop(wallet: Arc<Mutex<Wallet>>, client: Client) -> anyhow::Result<()> {
     let wallet_addr = wallet.lock().address;
-<<<<<<< HEAD
+
     println!("MINTER WALLET BALANCES:",);
     for (denom, value) in wallet.lock().balances() {
         println!("{value}, {denom}")
     }
-=======
-
->>>>>>> 2401930b
     // sync new blocks in a loop
     loop {
         let latest_height = client.latest_snapshot().await?.current_header().height;
@@ -131,7 +124,6 @@
                 }
             }
         };
-<<<<<<< HEAD
         let client = if let Some(bootstrap) = bootstrap {
             let client = Client::connect_http(network, bootstrap).await?;
             let trusted_height = melbootstrap::checkpoint_height(network)
@@ -141,20 +133,6 @@
         } else {
             Client::autoconnect(network).await?
         };
-=======
-        let client = Client::autoconnect(network).await?;
-        // let client = Client::connect_http(
-        //     NetID::Custom02,
-        //     std::net::SocketAddr::V4(SocketAddrV4::from_str("127.0.0.1:2000")?),
-        // )
-        // .await?;
-        // client.trust(Checkpoint {
-        //     height: BlockHeight(5121),
-        //     header_hash: HashVal::from_str(
-        //         "5358541a4cc47d94dcad18d37b10b12db1c94e2b3cd50c7f89b34048344e921e",
-        //     )?,
-        // });
->>>>>>> 2401930b
         let wallet = open_wallet(&client, sk).await?;
         let wallet = Arc::new(Mutex::new(wallet));
         Ok(Self {
@@ -168,6 +146,7 @@
     }
 
     // helpers
+    pub async fn prepare_tx(&self, args: PrepareTxArgs) -> anyhow::Result<Transaction> {
     pub async fn prepare_tx(&self, args: PrepareTxArgs) -> anyhow::Result<Transaction> {
         let signer = StdEd25519Signer(self.sk);
         let fee_multiplier = self
@@ -179,6 +158,7 @@
         let tx = self
             .wallet
             .lock()
+            .prepare_tx(args, &signer, fee_multiplier)?;
             .prepare_tx(args, &signer, fee_multiplier)?;
         Ok(tx)
     }
@@ -237,6 +217,21 @@
                     data: bytes::Bytes::new(),
                     fee_ballast: 0,
                 })
+                .prepare_tx(PrepareTxArgs {
+                    kind: TxKind::Normal,
+                    inputs: vec![],
+                    outputs: std::iter::repeat_with(|| CoinData {
+                        covhash: my_address,
+                        denom: Denom::NewCustom,
+                        value: CoinValue(1),
+                        additional_data: vec![].into(),
+                    })
+                    .take(threads)
+                    .collect(),
+                    covenants: vec![],
+                    data: bytes::Bytes::new(),
+                    fee_ballast: 0,
+                })
                 .await?;
             self.send_raw(tx.clone()).await?;
             self.wait_tx(tx.hash_nosigs()).await?;
@@ -349,11 +344,21 @@
                 data: Bytes::copy_from_slice(&(difficulty, proof).stdcode()),
                 fee_ballast: 0,
             })
+            .prepare_tx(PrepareTxArgs {
+                kind: TxKind::DoscMint,
+                inputs: vec![(seed, seed_cdh)],
+                outputs: vec![CoinData {
+                    denom: Denom::Erg,
+                    value: ergs,
+                    additional_data: vec![].into(),
+                    covhash: own_cov,
+                }],
+                covenants: vec![],
+                data: Bytes::copy_from_slice(&(difficulty, proof).stdcode()),
+                fee_ballast: 0,
+            })
             .await?;
-<<<<<<< HEAD
         println!("REWARD ERGS: {ergs}");
-=======
->>>>>>> 2401930b
         self.send_raw(tx.clone()).await?;
         Ok(tx.hash_nosigs())
     }
@@ -375,6 +380,19 @@
                 data: PoolKey::new(Denom::Mel, Denom::Erg).to_bytes(),
                 fee_ballast: 0,
             })
+            .prepare_tx(PrepareTxArgs {
+                kind: TxKind::Swap,
+                inputs: vec![],
+                outputs: vec![CoinData {
+                    covhash: my_address,
+                    value: doscs,
+                    denom: Denom::Erg,
+                    additional_data: vec![].into(),
+                }],
+                covenants: vec![],
+                data: PoolKey::new(Denom::Mel, Denom::Erg).to_bytes(),
+                fee_ballast: 0,
+            })
             .await?;
         self.send_raw(tx.clone()).await?;
         self.wait_tx(tx.hash_nosigs()).await?;
